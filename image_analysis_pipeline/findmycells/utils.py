--- conflicted
+++ resolved
@@ -4,13 +4,11 @@
 from skimage import measure
 from shapely.geometry import Polygon
 import matplotlib.pyplot as plt
+from typing import List, Tuple, Dict
 
-<<<<<<< HEAD
-from typing import List, Tuple, Dict
-=======
+
 def listdir_nohidden(path):
     return [f for f in os.listdir(path) if f.startswith('.') == False]
->>>>>>> 2acb8bab
 
 
 def crop_stitching_artefacts(rgb_image):
